--- conflicted
+++ resolved
@@ -111,16 +111,10 @@
         NB_SAMPLE / args.nb_color), axis=0)[:NB_SAMPLE]
 
     indices = np.arange(NB_SAMPLE)
-<<<<<<< HEAD
     if not args.enable_symmetry:
         np.random.shuffle(indices)
     # print(sft_list)
     sft_list = [sft_list[i] for i in indices]
-=======
-    # np.random.shuffle(indices)
-    # print(sft_lists)
-    sft_lists = [sft_lists[i] for i in indices]
->>>>>>> c95180c9
     filenames = [args.in_tractograms[i] for i in indices]
     print(filenames)
 
